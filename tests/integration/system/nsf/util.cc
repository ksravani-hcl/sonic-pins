--- conflicted
+++ resolved
@@ -43,13 +43,8 @@
 #include "lib/gnmi/gnmi_helper.h"
 #include "lib/utils/generic_testbed_utils.h"
 #include "lib/validator/validator_lib.h"
-<<<<<<< HEAD
 #include "p4_pdpi/p4_runtime_session.h"
 #include "system/system.pb.h"
-=======
-#include "p4/config/v1/p4info.pb.h"
-#include "p4_pdpi/p4_runtime_session.h"
->>>>>>> 1f43ffbb
 #include "tests/integration/system/nsf/interfaces/component_validator.h"
 #include "tests/integration/system/nsf/interfaces/test_params.h"
 #include "tests/integration/system/nsf/interfaces/testbed.h"
@@ -72,12 +67,7 @@
 using ::gnoi::system::RebootStatusResponse;
 using ::google::protobuf::util::MessageDifferencer;
 using ::grpc::ClientContext;
-<<<<<<< HEAD
 using ::p4::v1::Entity;
-=======
-using ::p4::config::v1::P4Info;
-using ::p4::v1::ReadResponse;
->>>>>>> 1f43ffbb
 
 constexpr absl::Duration kNsfRebootWaitTime = absl::Minutes(8);
 constexpr absl::Duration kPollingInterval = absl::Seconds(10);
@@ -267,7 +257,6 @@
   return "";
 }
 
-<<<<<<< HEAD
 absl::Status InstallRebootPushConfig(
     const ImageConfigParams& image_config_param, Testbed& testbed,
     thinkit::SSHClient& ssh_client) {
@@ -275,14 +264,6 @@
   ASSIGN_OR_RETURN(
       std::string image_version,
       ImageCopy(image_config_param.image_label, testbed, ssh_client));
-=======
-absl::Status InstallRebootPushConfig(const std::string& image_label,
-                                     const std::string& gnmi_config,
-                                     const P4Info& p4info, Testbed& testbed,
-                                     thinkit::SSHClient& ssh_client) {
-  ASSIGN_OR_RETURN(std::string image_version,
-                   ImageCopy(image_label, testbed, ssh_client));
->>>>>>> 1f43ffbb
 
   RETURN_IF_ERROR(Reboot(RebootMethod::COLD, testbed));
 
@@ -292,14 +273,10 @@
   // Wait for SSH and containers to be up before pushing config.
   RETURN_IF_ERROR(WaitForReboot(testbed, ssh_client, false));
 
-<<<<<<< HEAD
   RETURN_IF_ERROR(PushConfig(image_config_param, testbed, ssh_client));
   LOG(INFO) << "Initial setup of image install, cold reboot and config push is "
                "complete.";
   return absl::OkStatus();
-=======
-  return PushConfig(gnmi_config, p4info, testbed, ssh_client);
->>>>>>> 1f43ffbb
 }
 
 absl::Status
@@ -348,7 +325,6 @@
 
 absl::Status WaitForReboot(Testbed& testbed, thinkit::SSHClient& ssh_client,
                            bool check_interfaces_up) {
-<<<<<<< HEAD
   LOG(INFO) << "Waiting for switch to go down and come back up";
   // Wait for switch to go down and come back up.
   thinkit::Switch& sut = GetSut(testbed);
@@ -406,53 +382,7 @@
       std::unique_ptr<pdpi::P4RuntimeSession> p4rt_session,
       pins_test::ConfigureSwitchAndReturnP4RuntimeSession(
           sut, image_config_param.gnmi_config, image_config_param.p4_info));
-=======
-  // Wait for switch to go down and come back up.
-  thinkit::Switch& sut = GetSut(testbed);
-
-  return std::visit(
-      gutil::Overload{
-          [&](std::unique_ptr<thinkit::GenericTestbed>& testbed)
-              -> absl::Status {
-            RETURN_IF_ERROR(WaitForSwitchState(sut, SwitchState::kDown,
-                                               kTurnDownTimeout, ssh_client));
-
-            return WaitForSwitchState(
-                sut,
-                check_interfaces_up ? SwitchState::kReady
-                                    : SwitchState::kReadyWithoutInterfacesUp,
-                kTurnUpTimeout, ssh_client,
-                GetConnectedInterfacesForSut(*testbed));
-          },
-          [&](std::unique_ptr<thinkit::MirrorTestbed>& testbed)
-              -> absl::Status {
-            return absl::UnimplementedError("MirrorTestbed not implemented");
-          }},
-      testbed);
-}
-
-absl::Status PushConfig(const std::string& gnmi_config, const P4Info& p4info,
-                        Testbed& testbed, thinkit::SSHClient& ssh_client) {
-  std::vector<std::string> interfaces;
-  RETURN_IF_ERROR(std::visit(
-      gutil::Overload{
-          [&interfaces](std::unique_ptr<thinkit::GenericTestbed>& testbed)
-              -> absl::Status {
-            interfaces = GetConnectedInterfacesForSut(*testbed);
-            return absl::OkStatus();
-          },
-          [&](std::unique_ptr<thinkit::MirrorTestbed>& testbed)
-              -> absl::Status {
-            return absl::UnimplementedError("MirrorTestbed not implemented");
-          }},
-      testbed));
-
-  // Push Config.
-  thinkit::Switch& sut = GetSut(testbed);
-  ASSIGN_OR_RETURN(std::unique_ptr<pdpi::P4RuntimeSession> p4rt_session,
-                   pins_test::ConfigureSwitchAndReturnP4RuntimeSession(
-                       sut, gnmi_config, p4info));
->>>>>>> 1f43ffbb
+
 
   LOG(INFO) << "Verifying config push on " << sut.ChassisName();
   return WaitForSwitchState(sut, SwitchState::kReady, kTurnUpTimeout,
@@ -466,7 +396,6 @@
   return pdpi::ReadPiEntities(session.get());
 }
 
-<<<<<<< HEAD
 absl::Status CompareP4FlowSnapshots(absl::Span<const Entity> a,
                                     absl::Span<const Entity> b) {
   MessageDifferencer differencer;
@@ -489,8 +418,6 @@
          << absl::StrJoin(differences, "\n");
 }
 
-=======
->>>>>>> 1f43ffbb
 absl::Status StoreSutDebugArtifacts(absl::string_view prefix,
                                     Testbed& testbed) {
   return absl::OkStatus();
