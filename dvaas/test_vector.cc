--- conflicted
+++ resolved
@@ -67,24 +67,18 @@
   return payload;
 }
 
-<<<<<<< HEAD
 absl::StatusOr<int> ExtractIdFromTaggedPacket(absl::string_view raw_packet) {
-=======
-absl::StatusOr<int> ExtractTestPacketTag(const packetlib::Packet& packet) {
->>>>>>> 8de424fa
   int tag;
-  if (!RE2::PartialMatch(packet.payload(), *kTestPacketIdRegexp, &tag)) {
+  if (!RE2::PartialMatch(raw_packet, *kTestPacketIdRegexp, &tag)) {
     return gutil::InvalidArgumentErrorBuilder()
            << "test packets must contain a tag of the form '"
            << kTestPacketIdRegexp->pattern()
-           << "' in their payload, but the given packet with payload '"
-           << packet.payload() << "' does not:\n"
-           << gutil::PrintTextProto(packet);
+           << "', but the given packet does not:\n"
+           << gutil::PrintTextProto(packetlib::ParsePacket(raw_packet));
   }
   return tag;
 }
 
-<<<<<<< HEAD
 absl::StatusOr<int> ExtractIdFromTaggedPacketInHex(
     absl::string_view packet_hex) {
   ASSIGN_OR_RETURN(std::string raw_packet,
@@ -92,8 +86,6 @@
   return dvaas::ExtractIdFromTaggedPacket(raw_packet);
 }
 
-=======
->>>>>>> 8de424fa
 std::ostream& operator<<(std::ostream& os, const SwitchOutput& output) {
   return os << output.DebugString();
 }
