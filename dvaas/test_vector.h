// Copyright 2024 Google LLC
//
// Licensed under the Apache License, Version 2.0 (the "License");
// you may not use this file except in compliance with the License.
// You may obtain a copy of the License at
//
//     https://www.apache.org/licenses/LICENSE-2.0
//
// Unless required by applicable law or agreed to in writing, software
// distributed under the License is distributed on an "AS IS" BASIS,
// WITHOUT WARRANTIES OR CONDITIONS OF ANY KIND, either express or implied.
// See the License for the specific language governing permissions and
// limitations under the License.

#ifndef PINS_TESTS_FORWARDING_TEST_VECTOR_H_
#define PINS_TESTS_FORWARDING_TEST_VECTOR_H_

#include <ostream>
#include <string>

#include "absl/container/btree_map.h"
#include "absl/status/status.h"
#include "absl/status/statusor.h"
#include "absl/strings/string_view.h"
#include "dvaas/test_vector.pb.h"
#include "p4_pdpi/ir.pb.h"

namespace dvaas {

// A map of packet tags to corresponding test vectors.
using PacketTestVectorById = absl::btree_map<int, PacketTestVector>;

// Returns a string that should be included in the payload of test packets.
// This "tag" encodes the given test packet ID, which must be:
// * Uniform across all packets within a packet test vector, incl. input &
//   output packets.
// * Unique across different packet test vectors.
// Any Ethernet packet containing a tag returned by this function will
// be at least the minimum size required by the Ethernet protocol. 
std::string MakeTestPacketTagFromUniqueId(int unique_test_packet_id,
                                          absl::string_view description);

// Given a tagged packet (according to `MakeTestPacketTag`), extracts the ID
// from the tag in its payload. Returns an error if the payload has an
// unexpected format, e.g. for untagged packets.
// TODO: Implement and use a unified (open-source) API for test
// packet tag embedding and extraction.
<<<<<<< HEAD
absl::StatusOr<int> ExtractIdFromTaggedPacket(absl::string_view raw_packet);

// Given the hex string representation of a packet containing a tag, extract
// the ID from the tag. Returns an error if the raw packet has an unexpected
// format, e.g. for untagged packets. The hex string must be of the form
// "[0-9a-f]+", note that it omits the "0x" prefix.
absl::StatusOr<int> ExtractIdFromTaggedPacketInHex(
    absl::string_view packet_hex);
=======
absl::StatusOr<int> ExtractTestPacketTag(const packetlib::Packet& packet);
>>>>>>> 8de424fa

// Needed to make gUnit produce human-readable output in open source.
std::ostream &operator<<(std::ostream &os, const SwitchOutput &output);

// Updates the test tag (to `new_tag`) and all computed fields of all packets
// (input, acceptable outputs) in the given `packet_test_vector`. Returns an
// error if the packets are not already tagged.
absl::Status UpdateTestTag(PacketTestVector &packet_test_vector, int new_tag);

} // namespace dvaas

#endif // PINS_TESTS_FORWARDING_TEST_VECTOR_H_<|MERGE_RESOLUTION|>--- conflicted
+++ resolved
@@ -45,7 +45,6 @@
 // unexpected format, e.g. for untagged packets.
 // TODO: Implement and use a unified (open-source) API for test
 // packet tag embedding and extraction.
-<<<<<<< HEAD
 absl::StatusOr<int> ExtractIdFromTaggedPacket(absl::string_view raw_packet);
 
 // Given the hex string representation of a packet containing a tag, extract
@@ -54,9 +53,6 @@
 // "[0-9a-f]+", note that it omits the "0x" prefix.
 absl::StatusOr<int> ExtractIdFromTaggedPacketInHex(
     absl::string_view packet_hex);
-=======
-absl::StatusOr<int> ExtractTestPacketTag(const packetlib::Packet& packet);
->>>>>>> 8de424fa
 
 // Needed to make gUnit produce human-readable output in open source.
 std::ostream &operator<<(std::ostream &os, const SwitchOutput &output);
